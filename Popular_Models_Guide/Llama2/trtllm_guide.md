--- conflicted
+++ resolved
@@ -35,10 +35,6 @@
 Refer to [llama.md](https://github.com/triton-inference-server/tensorrtllm_backend/blob/main/docs/llama.md)
 for more detailed modifications if necessary.
 
-<<<<<<< HEAD
-=======
-
->>>>>>> d7521fe1
 ## Pre-build instructions
 
 For this tutorial, we are using the Llama2-7B HuggingFace model with pre-trained
@@ -205,7 +201,6 @@
 ```
 
 2. The [generate endpoint](https://github.com/triton-inference-server/tensorrtllm_backend/tree/release/0.5.0#query-the-server-with-the-triton-generate-endpoint) if you are using the Triton TensorRT-LLM Backend container with versions greater than `r23.10`.
-<<<<<<< HEAD
 ```bash
 $ curl -X POST localhost:8000/v2/models/ensemble/generate -d '{"text_input": "What is Triton Inference Server?", "parameters": {"stream": false, "temperature": 0}}'
 # returns (formatted for better visualization)
@@ -215,6 +210,3 @@
     "text_output":"What is Triton Inference Server?\nTriton Inference Server is a lightweight, high-performance"
   }
 ```
-=======
->>>>>>> d7521fe1
-
